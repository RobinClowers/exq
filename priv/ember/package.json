{
  "name": "exq-admin",
  "version": "0.0.0",
  "private": true,
  "directories": {
    "doc": "doc",
    "test": "tests"
  },
  "scripts": {
    "start": "ember server",
    "build": "ember build",
    "test": "ember test"
  },
  "repository": "https://github.com/stefanpenner/ember-cli",
  "engines": {
    "node": ">= 0.10.0"
  },
  "author": "",
  "license": "MIT",
  "devDependencies": {
    "active-model-adapter": "2.0.3",
    "body-parser": "^1.14.0",
    "broccoli-asset-rev": "^2.2.0",
    "ember-cli": "1.13.13",
    "ember-cli-app-version": "^1.0.0",
    "ember-cli-babel": "^5.1.5",
    "ember-cli-chart": "2.0.5",
    "ember-cli-coffeescript": "^1.13.1",
    "ember-cli-content-security-policy": "0.4.0",
    "ember-cli-dependency-checker": "^1.1.0",
    "ember-cli-emblem": "0.3.1",
    "ember-cli-htmlbars": "^1.0.1",
    "ember-cli-htmlbars-inline-precompile": "^0.3.1",
    "ember-cli-ic-ajax": "0.2.4",
    "ember-cli-qunit": "^1.0.4",
    "ember-cli-release": "0.2.8",
    "ember-cli-sass": "^5.1.0",
<<<<<<< HEAD
=======
    "ember-cli-uglify": "^1.2.0",
>>>>>>> a25ec8c7
    "ember-data": "2.1.0",
    "ember-disable-proxy-controllers": "^1.0.1",
    "ember-export-application-global": "^1.0.4",
    "ember-resolver": "2.0.3"
  }
}<|MERGE_RESOLUTION|>--- conflicted
+++ resolved
@@ -35,10 +35,7 @@
     "ember-cli-qunit": "^1.0.4",
     "ember-cli-release": "0.2.8",
     "ember-cli-sass": "^5.1.0",
-<<<<<<< HEAD
-=======
     "ember-cli-uglify": "^1.2.0",
->>>>>>> a25ec8c7
     "ember-data": "2.1.0",
     "ember-disable-proxy-controllers": "^1.0.1",
     "ember-export-application-global": "^1.0.4",
