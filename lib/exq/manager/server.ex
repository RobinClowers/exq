defmodule Exq.Manager.Server do
  require Logger
  use GenServer
  alias Exq.Enqueuer
  alias Exq.Support.Config
  alias Exq.Redis.JobQueue

  defmodule State do
    defstruct redis: nil, stats: nil, enqueuer: nil, pid: nil, host: nil, namespace: nil, work_table: nil,
              queues: nil, poll_timeout: nil, scheduler_poll_timeout: nil
  end

  def start_link(opts\\[]) do
    GenServer.start_link(__MODULE__, [opts], [{:name, Exq.Manager.Supervisor.server_name(opts[:name])}])
  end

  def job_terminated(exq, namespace, queue, job_json) do
    GenServer.cast(exq, {:job_terminated, namespace, queue, job_json})
    :ok
  end

##===========================================================
## gen server callbacks
##===========================================================

  def init([opts]) do
    {:ok, localhost} = :inet.gethostname()

    {queues, work_table} = setup_queues(opts)
    namespace = Keyword.get(opts, :namespace, Config.get(:namespace, "exq"))
    poll_timeout = Keyword.get(opts, :poll_timeout, Config.get(:poll_timeout, 50))
    scheduler_enable = Keyword.get(opts, :scheduler_enable, Config.get(:scheduler_enable, true))
    scheduler_poll_timeout = Keyword.get(opts, :scheduler_poll_timeout, Config.get(:scheduler_poll_timeout, 200))

    {:ok, _} = Exq.Redis.Supervisor.start_link(opts)
    redis = Exq.Redis.Supervisor.client_name(opts[:name])

    {:ok, _} =  Exq.Stats.Supervisor.start_link([{:redis, redis}|opts])

    enqueuer_name = Exq.Enqueuer.Supervisor.server_name(opts[:name], :start_by_manager)
    {:ok, _} =  Exq.Enqueuer.Supervisor.start_link(namespace: namespace,
      name: enqueuer_name,
      redis: redis)

    if scheduler_enable do
      {:ok, _scheduler_sup_pid} =  Exq.Scheduler.Supervisor.start_link(
        redis: redis,
        name: opts[:name],
        namespace: namespace,
        queues: queues,
        scheduler_poll_timeout: scheduler_poll_timeout)

      opts[:name]
        |> Exq.Scheduler.Supervisor.server_name
        |> Exq.Scheduler.Server.start_timeout
    end

    state = %State{work_table: work_table,
                   redis: redis,
                   stats: Exq.Stats.Supervisor.server_name(opts[:name]),
                   enqueuer: enqueuer_name,
                   host:  to_string(localhost),
                   namespace: namespace,
                   queues: queues,
                   pid: self(),
                   poll_timeout: poll_timeout,
                   scheduler_poll_timeout: scheduler_poll_timeout
                   }

    {:ok, state, 0}
  end

  def handle_call({:enqueue, queue, worker, args}, from, state) do
    Enqueuer.enqueue(state.enqueuer, from, queue, worker, args)
    {:noreply, state, 10}
  end

  def handle_call({:enqueue_at, queue, time, worker, args}, from, state) do
    Enqueuer.enqueue_at(state.enqueuer, from, queue, time, worker, args)
    {:noreply, state, 10}
  end

  def handle_call({:enqueue_in, queue, offset, worker, args}, from, state) do
    Enqueuer.enqueue_in(state.enqueuer, from, queue, offset, worker, args)
    {:noreply, state, 10}
  end

  def handle_call({:subscribe, queue}, _from, state) do
    updated_state = add_queue(state, queue)
    {:reply, :ok, updated_state,0}
  end

  def handle_call({:subscribe, queue, concurrency}, _from, state) do
    updated_state = add_queue(state, queue, concurrency)
    {:reply, :ok, updated_state,0}
  end

  def handle_call({:unsubscribe, queue}, _from, state) do
    updated_state = remove_queue(state, queue)
    {:reply, :ok, updated_state,0}
  end

<<<<<<< HEAD
=======
  def handle_cast({:re_enqueue_backup, queue}, state) do
    rescue_timeout(fn ->
      JobQueue.re_enqueue_backup(state.redis, state.namespace, state.host, queue)
    end)
    {:noreply, state, 0}
  end

  def handle_cast({:job_terminated, namespace, queue, job_json}, state) do
    rescue_timeout(fn ->
      update_worker_count(state.work_table, queue, -1)
      JobQueue.remove_job_from_backup(state.redis, state.namespace, state.host, queue, job_json)
    end)
    {:noreply, state, 0}
  end

>>>>>>> 73cd15e6
  def handle_call({:stop}, _from, state) do
    { :stop, :normal, :ok, state }
  end

  def handle_call(_request, _from, state) do
    Logger.error("UNKNOWN CALL")
    {:reply, :unknown, state, 0}
  end

  def handle_cast({:re_enqueue_backup, queue}, state) do
    rescue_timeout(fn ->
      JobQueue.re_enqueue_backup(state.redis, state.namespace, state.host, queue)
    end)
    {:noreply, state, 0}
  end

  def handle_cast({:job_terminated, _namespace, queue, job_json}, state) do
    rescue_timeout(fn ->
      update_worker_count(state.work_table, queue, -1)
      JobQueue.remove_job_from_backup(state.redis, state.namespace, state.host, queue, job_json)
    end)
    {:noreply, state, 0}
  end

  def handle_cast(_request, state) do
    Logger.error("UNKNOWN CAST")
    {:noreply, state, 0}
  end

  def handle_info(:timeout, state) do
    {updated_state, timeout} = dequeue_and_dispatch(state)
    {:noreply, updated_state, timeout}
  end

  def handle_info(info, state) do
    Logger.error("UNKNOWN CALL #{Kernel.inspect info}")
    {:noreply, state, state.poll_timeout}
  end

  def code_change(_old_version, state, _extra) do
    {:ok, state}
  end

  def terminate(_reason, state) do
    case Process.whereis(state.redis) do
      nil -> :ignore
      pid -> Redix.stop(pid)
    end
    :ok
  end

##===========================================================
## Internal Functions
##===========================================================

  def dequeue_and_dispatch(state), do: dequeue_and_dispatch(state, available_queues(state))
  def dequeue_and_dispatch(state, []), do: {state, state.poll_timeout}
  def dequeue_and_dispatch(state, queues) do
    rescue_timeout({state, state.poll_timeout}, fn ->
      jobs = Exq.Redis.JobQueue.dequeue(state.redis, state.namespace, state.host, queues)

      job_results = jobs |> Enum.map(fn(potential_job) -> dispatch_job!(state, potential_job) end)

      cond do
        Enum.any?(job_results, fn(status) -> elem(status, 1) == :dispatch end) ->
          {state, 0}
        Enum.any?(job_results, fn(status) -> elem(status, 0) == :error end) ->
          Logger.error("Redis Error #{Kernel.inspect(job_results)}}.  Backing off...")
          {state, state.poll_timeout * 10}
        true ->
          {state, state.poll_timeout}
      end
    end)
  end

  def available_queues(state) do
    Enum.filter(state.queues, fn(q) ->
      [{_, concurrency, worker_count}] = :ets.lookup(state.work_table, q)
      worker_count < concurrency
    end)
  end

  def dispatch_job!(state, potential_job) do
    case potential_job do
      {:ok, {:none, _queue}} ->
        {:ok, :none}
      {:ok, {job, queue}} ->
        dispatch_job!(state, job, queue)
        {:ok, :dispatch}
      {status, reason} ->
        {:error, {status, reason}}
    end
  end
  def dispatch_job!(state, job, queue) do
    {:ok, worker} = Exq.Worker.Server.start(
      job, state.pid, queue, state.work_table,
      state.stats, state.namespace, state.host)
    Exq.Worker.Server.work(worker)
    update_worker_count(state.work_table, queue, 1)
  end

  # TODO: Refactor the way queues are setup
  defp setup_queues(opts) do
    queue_configs = Keyword.get(opts, :queues, Config.get(:queues, ["default"]))
    queues = Enum.map(queue_configs, fn queue_config ->
      case queue_config do
        {queue, _concurrency} -> queue
        queue -> queue
      end
    end)
    work_table = :ets.new(:work_table, [:set, :public])
    per_queue_concurrency = Keyword.get(opts, :concurrency, Config.get(:concurrency, 10_000))
    Enum.each(queue_configs, fn (queue_config) ->
      queue_concurrency = case queue_config do
        {queue, concurrency} -> {queue, concurrency, 0}
        queue -> {queue, per_queue_concurrency, 0}
      end
      :ets.insert(work_table, queue_concurrency)
      GenServer.cast(self, {:re_enqueue_backup, elem(queue_concurrency, 0)})
    end)
    {queues, work_table}
  end

  defp add_queue(state, queue, concurrency \\ Config.get(:concurrency, 10_000)) do
    queue_concurrency = {queue, concurrency, 0}
    :ets.insert(state.work_table, queue_concurrency)
    GenServer.cast(self, {:re_enqueue_backup, queue})
    updated_queues = [queue | state.queues]
    %{state | queues: updated_queues}
  end

  defp remove_queue(state, queue) do
    :ets.delete(state.work_table, queue)
    updated_queues = List.delete(state.queues, queue)
    %{state | queues: updated_queues}
  end

  def update_worker_count(work_table, queue, delta) do
    :ets.update_counter(work_table, queue, {3, delta})
  end

<<<<<<< HEAD
=======
  def rescue_timeout(f) do
    rescue_timeout(nil, f)
  end
  def rescue_timeout(fail_return, f) do
    try do
      f.()
    catch
      :exit, {:timeout, info} ->
        Logger.info("Manager timeout occurred #{Kernel.inspect info}")
        fail_return
    end
  end

  def default_name, do: @default_name
>>>>>>> 73cd15e6

  def stop(_pid), do: :ok

  def rescue_timeout(f) do
    rescue_timeout(nil, f)
  end
  def rescue_timeout(fail_return, f) do
    try do
      f.()
    catch
      :exit, {:timeout, info} ->
        Logger.info("Manager timeout occurred #{Kernel.inspect info}")
        fail_return
    end
  end

end<|MERGE_RESOLUTION|>--- conflicted
+++ resolved
@@ -100,24 +100,6 @@
     {:reply, :ok, updated_state,0}
   end
 
-<<<<<<< HEAD
-=======
-  def handle_cast({:re_enqueue_backup, queue}, state) do
-    rescue_timeout(fn ->
-      JobQueue.re_enqueue_backup(state.redis, state.namespace, state.host, queue)
-    end)
-    {:noreply, state, 0}
-  end
-
-  def handle_cast({:job_terminated, namespace, queue, job_json}, state) do
-    rescue_timeout(fn ->
-      update_worker_count(state.work_table, queue, -1)
-      JobQueue.remove_job_from_backup(state.redis, state.namespace, state.host, queue, job_json)
-    end)
-    {:noreply, state, 0}
-  end
-
->>>>>>> 73cd15e6
   def handle_call({:stop}, _from, state) do
     { :stop, :normal, :ok, state }
   end
@@ -259,8 +241,6 @@
     :ets.update_counter(work_table, queue, {3, delta})
   end
 
-<<<<<<< HEAD
-=======
   def rescue_timeout(f) do
     rescue_timeout(nil, f)
   end
@@ -274,22 +254,4 @@
     end
   end
 
-  def default_name, do: @default_name
->>>>>>> 73cd15e6
-
-  def stop(_pid), do: :ok
-
-  def rescue_timeout(f) do
-    rescue_timeout(nil, f)
-  end
-  def rescue_timeout(fail_return, f) do
-    try do
-      f.()
-    catch
-      :exit, {:timeout, info} ->
-        Logger.info("Manager timeout occurred #{Kernel.inspect info}")
-        fail_return
-    end
-  end
-
 end