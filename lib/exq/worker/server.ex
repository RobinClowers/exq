--- conflicted
+++ resolved
@@ -38,11 +38,6 @@
     target = String.replace(job.class, "::", ".")
     [mod | _func_or_empty] = Regex.split(~r/\//, target)
     func = :perform
-<<<<<<< HEAD
-    _args = job.args
-=======
-    # args = job.args
->>>>>>> 4edc3fda
     GenServer.cast(self, :dispatch)
     {:noreply, %{state | worker_module: String.to_atom("Elixir.#{mod}"),
                  worker_function: func, job: job, process_info: process_info } }
